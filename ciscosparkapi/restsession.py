"""RestSession class for creating 'connections' to the Cisco Spark APIs."""


import urlparse
import requests
from .exceptions import ciscosparkapiException, SparkApiError
from copy import deepcopy
from datetime import datetime
from ciscosparkapi.helperfunc import sparkISO8601, utf8


# Default api.ciscospark.com base URL
DEFAULT_API_URL = 'https://api.ciscospark.com/v1/'

# Cisco Spark cloud Expected Response Codes (HTTP Response Codes)
ERC = {
    'GET': 200,
    'POST': 200,
    'PUT': 200,
    'DELETE': 204
}

# Spark API responds with:
# Response Code [429] - The number of allowed requests is exceeded.
# Please try your request later
_API_THROTTLE_STATUS_CODE = 429

# if API throttling occurs, how much time to wait by default?
# given in the n-th Fibonacci number (9th = 34s)
_DEFAULT_BACKOFF = 9


def _validate_base_url(base_url):
    parsed_url = urlparse.urlparse(base_url)
    if parsed_url.scheme and parsed_url.netloc:
        return parsed_url.geturl()
    else:
        error_message = "base_url must contain a valid scheme (protocol " \
                        "specifier) and network location (hostname)"
        raise ciscosparkapiException(error_message)


def _process_args(what, apiattr, args):
    """ make sure the arguments have the proper type / encoding
        also move args in the apiattr into a separate dict
        which will be passed as the 'json' parameter to the request
    """

    data = dict()
    for k, v in args.items():
        if isinstance(v, basestring):
            args[k] = utf8(v)
        elif isinstance(v, datetime):
            args[k] = sparkISO8601(v)
        else:
            pass
        if k in apiattr:
            v = args.pop(k)
            data[k] = v

    if len(data) > 0:
        if what in ['POST', 'PUT']:
            args['json'] = data
        elif what in ['GET', 'DELETE']:
            args['params'] = data
        else:
            raise ValueError("Unexpected method %r" % what)
    return args


def _extract_and_parse_json(response):
    return response.json()


def _fib():
    """a Fibonacci generator"""
    a, b = 0, 1
    while True:
        yield a
        a, b = b, a + b


def fib(n):
    """give the n-th Fibonacci number"""
    f = _fib()
    counter = 0
    for i in f:
        if counter < n:
            counter += 1
        else:
            break
    return i


class RestSession(object):

    def __init__(self, access_token, base_url=DEFAULT_API_URL, timeout=None):
        super(RestSession, self).__init__()
        self._base_url = _validate_base_url(base_url)
        self._access_token = access_token
        self._req_session = requests.session()
        self._timeout = None
        self._last_response = None
        self._ratelimit_callback = None
        self._ratelimit_step = _DEFAULT_BACKOFF
        self.update_headers({'Authorization': 'Bearer ' + access_token,
                             'Content-type': 'application/json;charset=utf-8'})
        self.timeout = timeout

    def _req_wrapper(self, method, url, erc, apiattr, **kwargs):
        """ this wraps the actual request. If it gets throttled (429) 
            then there's multiple options:
            - no callback defined: it just errors out with ciscosparkapiException
            - if the callback is defined: calls callback with suggested cool down time

            if the callback returns True then the request is attempted again
            if the callback returns False then a ciscosparkapiException is raised

            There's two ways to back off:
            - server sends 'Retry-After' header, we can use that time
            - if no Retry-After is sent, we apply a Fibonacci sequence and increase
              the wait. The class remembers the last 'step' and for every successful
              response the step is decreased until it reaches the _DEFAULT_BACKOFF step

            The 'sleep time' is reported to the callback (if configured).
        """

        # make the response code a list if it's just an int
        if isinstance(erc, int):
            ercList = list((erc,))
<<<<<<< HEAD
        elif: isinstance(erc, list):
            pass
        else
=======
        elif isinstance(erc, list):
            pass
        else:
>>>>>>> 82b1c284
            raise TypeError('unexpected response code type <%r>' % erc)

        # if 429 (API throttling) is in list, remove it
        if _API_THROTTLE_STATUS_CODE in ercList:
            ercList.remove(_API_THROTTLE_STATUS_CODE)

        # ensure proper encoding and parameter handling
        kwargs = _process_args(method, apiattr, kwargs)

        done = False
        while not done:
            done = True
            r = self._req_session.request(method, url, **kwargs)
            # was rate limiting in effect?
            if r.status_code == _API_THROTTLE_STATUS_CODE:
                # does the server respond with a rate-limit header?
                retry_after = int(r.headers.get('Retry-After', 0))
                if retry_after > 0:
                    sleep_time = retry_after
                    self._ratelimit_step = _DEFAULT_BACKOFF
                else:
                    sleep_time = fib(self._ratelimit_step)
                # has a callback been configured?
                # if yes, call it and see if we should try again
                if self._ratelimit_callback is not None:
                    done = not self._ratelimit_callback(sleep_time)
                    self._ratelimit_step += 1
            else:
                # no throttling: reduce the backoff step, if above threshold
                if self._ratelimit_step > _DEFAULT_BACKOFF:
                    self._ratelimit_step -= 1

        # check response code
        self._last_response = deepcopy(r)
        if not r.status_code in ercList:
            raise SparkApiError(r.status_code,
                                request=r.request,
                                response=r)
        return r

    @property
    def ratelimit_callback(self):
        """ get the API throttling callback"""
        return self._ratelimit_callback

    @ratelimit_callback.setter
    def ratelimit_callback(self, fn):
        """ set the API throttling callback"""
        self._ratelimit_callback = fn

    @property
    def last_response(self):
        """ retrieve the last response from the API"""
        return self._last_response

    @property
    def base_url(self):
        return self._base_url

    @property
    def access_token(self):
        return self._access_token

    @property
    def headers(self):
        return self._req_session.headers.copy()

    def update_headers(self, headers):
        assert isinstance(headers, dict)
        self._req_session.headers.update(headers)

    @property
    def timeout(self):
        return self._timeout

    @timeout.setter
    def timeout(self, value):
        assert value is None or value > 0
        self._timeout = value

    def urljoin(self, suffix_url):
        return urlparse.urljoin(self.base_url, suffix_url)

    def get_pages(self, url, apiattr, **kwargs):
        response = self._process('GET', url, apiattr, **kwargs)
        while True:
            # Process response - Yield page's JSON data
            yield _extract_and_parse_json(response)
            # Get next page
            if response.links.get('next'):
                next_url = response.links.get('next').get('url')
                # API request - get next page
                response = self._process('GET', next_url, apiattr, **kwargs)
            else:
                raise StopIteration

    def get_items(self, url, apiattr, **kwargs):
        # Get iterator for pages of JSON data
        pages = self.get_pages(url, apiattr, **kwargs)
        # Process pages
        for json_page in pages:
            # Process each page of JSON data yielding the individual JSON
            # objects contained within the top level 'items' array
            assert isinstance(json_page, dict)
            # sometimes there's an empty list returned
            # I guess this should not happen server side, but if there's
            # a lengthy list then the last page can have zero elements
            # and the 2nd to last page still has a 'next' link header
            items = json_page.get(u'items', None)
            if items is not None:
                for item in items:
                    yield item
            else:
                error_message = "'items' object not found in JSON data: %r" \
                                % json_page
                raise ciscosparkapiException(error_message)

    def _process(self, what, url, apiattr, **kwargs):
        # Process args
        assert isinstance(url, basestring)
        assert isinstance(apiattr, list)
        abs_url = self.urljoin(url)
        erc = kwargs.pop('erc', ERC[what])
        return self._req_wrapper(what, abs_url, erc, apiattr, **kwargs)

    def get(self, url, apiattr, **kwargs):
        return _extract_and_parse_json(self._process('GET', url, apiattr, **kwargs))

    def post(self, url, apiattr, **kwargs):
        return _extract_and_parse_json(self._process('POST', url, apiattr, **kwargs))

    def put(self, url, apiattr, **kwargs):
        return _extract_and_parse_json(self._process('PUT', url, apiattr, **kwargs))

    def delete(self, url, apiattr, **kwargs):
        return _extract_and_parse_json(self._process('DELETE', url, apiattr, **kwargs))<|MERGE_RESOLUTION|>--- conflicted
+++ resolved
@@ -128,15 +128,9 @@
         # make the response code a list if it's just an int
         if isinstance(erc, int):
             ercList = list((erc,))
-<<<<<<< HEAD
-        elif: isinstance(erc, list):
-            pass
-        else
-=======
         elif isinstance(erc, list):
             pass
         else:
->>>>>>> 82b1c284
             raise TypeError('unexpected response code type <%r>' % erc)
 
         # if 429 (API throttling) is in list, remove it
